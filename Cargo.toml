--- conflicted
+++ resolved
@@ -12,11 +12,7 @@
 [dependencies]
 anyhow = "1.0.75"
 byte-unit = "4.0"
-<<<<<<< HEAD
-clap = { version = "4.4.6", features = ["derive"] }
-=======
 clap = { version = "4.5", features = ["derive"] }
->>>>>>> 48ebe2cc
 crossbeam = "0.8"
 ignore = "0.4.20"
 indicatif = "0.17.7"
