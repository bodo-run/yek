--- conflicted
+++ resolved
@@ -201,21 +201,4 @@
           files: |
             *.tar.gz
             *.zip
-<<<<<<< HEAD
-          generate_release_notes: true
-
-  publish:
-    name: Publish to crates.io
-    needs: [release]
-    runs-on: ubuntu-latest
-    if: startsWith(github.ref, 'refs/tags/v')
-    steps:
-      - uses: actions/checkout@v3
-      - uses: dtolnay/rust-toolchain@stable
-      - name: Publish to crates.io
-        env:
-          CARGO_REGISTRY_TOKEN: ${{ secrets.CARGO_REGISTRY_TOKEN }}
-        run: cargo publish
-=======
-          generate_release_notes: true
->>>>>>> 5a5bacf3
+          generate_release_notes: true