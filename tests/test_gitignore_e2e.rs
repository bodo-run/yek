--- conflicted
+++ resolved
@@ -3,7 +3,6 @@
 use std::fs;
 use yek::{find_config_file, load_config_file, serialize_repo, YekConfig};
 
-<<<<<<< HEAD
 /// Helper to run yek in streaming mode (pipe to stdout)
 #[allow(dead_code)]
 fn run_stream_mode(dir: &std::path::Path) -> String {
@@ -40,8 +39,6 @@
     content
 }
 
-=======
->>>>>>> 3ae704dd
 #[test]
 fn test_gitignore_basic() -> Result<(), Box<dyn std::error::Error>> {
     let repo = setup_temp_repo();
