--- conflicted
+++ resolved
@@ -1,37 +1,14 @@
 use anyhow::Result;
 use bytesize::ByteSize;
+use rayon::join;
 use std::path::Path;
-use std::str::FromStr;
-use std::sync::Arc;
 use tracing::{debug, Level};
 use tracing_subscriber::fmt;
-use yek::{
-    config::YekConfig,
-    models::{InputConfig, OutputConfig, ProcessingConfig, RepositoryInfo},
-    pipeline::ProcessingPipeline,
-    repository::{get_repository_factory, RealFileSystem},
-};
+use yek::{config::YekConfig, serialize_repo};
 
-pub fn main() -> Result<()> {
-    // 1) Parse CLI + config files using existing YekConfig:
-    let full_config = YekConfig::init_config();
-
-    // 2) Validate input paths and warn about non-existent ones (same as old serialize_repo)
-    let mut non_existent_paths = Vec::new();
-    for path_str in &full_config.input_paths {
-        let path = Path::new(path_str);
-        // Check if path exists as a file, directory, or could be a glob pattern
-        if !path.exists() && !path_str.contains('*') && !path_str.contains('?') {
-            non_existent_paths.push(path_str.clone());
-        }
-    }
-
-    // If we have non-existent paths, warn the user
-    if !non_existent_paths.is_empty() {
-        for path in &non_existent_paths {
-            eprintln!("Warning: Path '{}' does not exist", path);
-        }
-    }
+fn main() -> Result<()> {
+    // 1) Parse CLI + config files:
+    let mut full_config = YekConfig::init_config();
 
     let env_filter = if full_config.debug {
         "yek=debug,ignore=off"
@@ -61,21 +38,6 @@
         debug!("Configuration:\n{}", config_str);
     }
 
-<<<<<<< HEAD
-    // 3) Convert old config to new config structures
-    let (input_config, output_config, processing_config) = convert_config(&full_config)?;
-
-    // 4) Create repository info
-    let repository_factory = get_repository_factory();
-    let repository_info = match repository_factory.create_repository_info(
-        Path::new(&full_config.input_paths[0]), // Use first input path as base
-        &input_config,
-    ) {
-        Ok(repo_info) => repo_info,
-        Err(e) => {
-            eprintln!("Warning: Failed to create repository info: {}", e);
-            RepositoryInfo::new(Path::new(".").to_path_buf(), false)
-=======
     // If streaming => skip checksum + read. Just do single-thread call to serialize_repo.
     // If not streaming => run checksum + repo serialization in parallel.
     if full_config.stream {
@@ -96,90 +58,23 @@
             println!("{}", final_output_path);
         } else {
             println!("{}", output);
->>>>>>> fd58b34f
         }
-    };
 
-    // 5) Create processing context
-    let file_system = Arc::new(RealFileSystem);
-    let _git_operations = if repository_info.is_git_repo {
-        // Try to create git operations
-        match yek::repository::RealGitOperations::new(&repository_info.root_path) {
-            Ok(git_ops) => Some(Arc::new(git_ops) as Arc<dyn yek::repository::GitOperations>),
-            Err(e) => {
-                debug!("Failed to create git operations: {}", e);
-                None
-            }
+        if full_config.debug {
+            debug!("{} files processed (streaming).", files.len());
+            debug!("Output lines: {}", output.lines().count());
         }
     } else {
-        None
-    };
+        // Not streaming => run repo serialization & checksum in parallel
+        let (serialization_res, checksum_res) = join(
+            || serialize_repo(&full_config),
+            || YekConfig::get_checksum(&full_config.input_paths),
+        );
 
-    let context = yek::pipeline::ProcessingContext::new(
-        input_config,
-        output_config,
-        processing_config,
-        repository_info,
-        file_system,
-    );
+        // Handle both results
+        let (output_string, files) = serialization_res?;
+        let checksum = checksum_res;
 
-    // 6) Process using the new pipeline
-    let pipeline = ProcessingPipeline::new(context.clone());
-
-    match pipeline.process() {
-        Ok(files) => {
-            // If no files were processed and we had non-existent paths, provide additional context
-            if files.is_empty() && !non_existent_paths.is_empty() {
-                eprintln!("Warning: No files were processed. All specified paths were non-existent or contained no valid files.");
-            }
-
-            // 7) Generate output using the new architecture
-            let output = generate_output(&files, &context)?;
-
-            // 8) Handle output based on streaming mode
-            if full_config.stream {
-                handle_streaming_output(&output, &full_config)?;
-            } else {
-                handle_file_output(&output, &files, &full_config)?;
-            }
-
-            if full_config.debug {
-                debug!("{} files processed", files.len());
-                debug!("Output lines: {}", output.lines().count());
-            }
-
-            Ok(())
-        }
-        Err(e) => {
-            eprintln!("Error during processing: {}", e);
-            std::process::exit(1);
-        }
-    }
-}
-
-<<<<<<< HEAD
-/// Convert old YekConfig to new config structures
-fn convert_config(old_config: &YekConfig) -> Result<(InputConfig, OutputConfig, ProcessingConfig)> {
-    // Convert input configuration
-    let input_config = InputConfig {
-        input_paths: old_config.input_paths.clone(),
-        ignore_patterns: old_config
-            .ignore_patterns
-            .iter()
-            .map(|p| glob::Pattern::new(p).unwrap_or_else(|_| glob::Pattern::new("*").unwrap()))
-            .collect(),
-        binary_extensions: old_config.binary_extensions.iter().cloned().collect(),
-        max_git_depth: old_config.max_git_depth,
-        git_boost_max: old_config.git_boost_max,
-    };
-
-    // Convert output configuration
-    let output_config = OutputConfig {
-        max_size: old_config.max_size.clone(),
-        token_mode: old_config.token_mode,
-        token_limit: if old_config.token_mode {
-            Some(old_config.tokens.clone())
-=======
         // Now set the final output file
         let final_path = if let Some(output_name) = &full_config.output_name {
             if let Some(output_dir) = &full_config.output_dir {
@@ -192,249 +87,34 @@
                 // Only output_name provided - use it directly
                 output_name.clone()
             }
->>>>>>> fd58b34f
         } else {
-            None
-        },
-        output_template: old_config.output_template.clone().unwrap_or_default(),
-        line_numbers: old_config.line_numbers,
-        json_output: old_config.json,
-        tree_header: old_config.tree_header,
-        tree_only: old_config.tree_only,
-        output_dir: old_config.output_dir.clone(),
-        output_name: old_config.output_name.clone(),
-        stream: old_config.stream,
-    };
+            let extension = if full_config.json { "json" } else { "txt" };
+            let output_dir = full_config.output_dir.as_ref().ok_or_else(|| {
+                anyhow::anyhow!("Output directory is required when not in streaming mode. This may indicate a configuration validation error.")
+            })?;
 
-    // Convert processing configuration
-    let processing_config = ProcessingConfig {
-        priority_rules: old_config.priority_rules.clone(),
-        debug: old_config.debug,
-        parallel: true, // Always use parallel processing in new architecture
-        max_threads: None,
-        memory_limit_mb: None,
-        batch_size: 1000,
-    };
+            Path::new(output_dir)
+                .join(format!("yek-output-{}.{}", checksum, extension))
+                .to_string_lossy()
+                .to_string()
+        };
+        full_config.output_file_full_path = Some(final_path.clone());
 
-    Ok((input_config, output_config, processing_config))
-}
+        // If debug, show stats
+        if full_config.debug {
+            let size = ByteSize::b(output_string.len() as u64);
+            debug!("{} files processed", files.len());
+            debug!("{} generated", size);
+            debug!("{} lines generated", output_string.lines().count());
+        }
 
-/// Generate output from processed files using the new architecture
-fn generate_output(
-    files: &[yek::models::ProcessedFile],
-    context: &yek::pipeline::ProcessingContext,
-) -> Result<String> {
-    if context.output_config.tree_only {
-        // Generate tree-only output
-        let file_paths: Vec<std::path::PathBuf> = files
-            .iter()
-            .map(|f| std::path::PathBuf::from(&f.rel_path))
-            .collect();
-        return Ok(yek::tree::generate_tree(&file_paths));
+        // Actually write the final output file.
+        // We'll do it right here (instead of inside `serialize_repo`) to ensure we use our new final_path:
+        std::fs::write(&final_path, output_string.as_bytes())?;
+
+        // Print path to stdout (like original code did)
+        println!("{}", final_path);
     }
 
-    // Generate tree header if requested
-    let tree_header = if context.output_config.tree_header {
-        let file_paths: Vec<std::path::PathBuf> = files
-            .iter()
-            .map(|f| std::path::PathBuf::from(&f.rel_path))
-            .collect();
-        yek::tree::generate_tree(&file_paths)
-    } else {
-        String::new()
-    };
-
-    // Filter files based on size limits
-    let mut accumulated = 0usize;
-    let cap = if context.output_config.token_mode {
-        yek::parse_token_limit(
-            &context
-                .output_config
-                .token_limit
-                .clone()
-                .unwrap_or_default(),
-        )?
-    } else {
-        ByteSize::from_str(&context.output_config.max_size)
-            .unwrap_or_else(|_| ByteSize::from_str("10MB").unwrap())
-            .as_u64() as usize
-    };
-
-    // Account for tree header size
-    let tree_header_size = if context.output_config.tree_header {
-        if context.output_config.token_mode {
-            yek::count_tokens(&tree_header)
-        } else {
-            tree_header.len()
-        }
-    } else {
-        0
-    };
-    accumulated += tree_header_size;
-
-    let mut files_to_include = Vec::new();
-    for file in files {
-        let file_copy = file.clone();
-        let content_size = file_copy.get_size(
-            context.output_config.token_mode,
-            context.output_config.line_numbers,
-        );
-
-        if accumulated + content_size <= cap {
-            accumulated += content_size;
-            files_to_include.push(file);
-        } else {
-            break;
-        }
-    }
-
-    // Generate main content
-    let main_content = if context.output_config.json_output {
-        generate_json_output(&files_to_include, context)?
-    } else {
-        generate_template_output(&files_to_include, context)?
-    };
-
-    // Combine tree header with main content
-    if context.output_config.tree_header {
-        Ok(format!("{}{}", tree_header, main_content))
-    } else {
-        Ok(main_content)
-    }
-}
-
-/// Generate JSON output
-fn generate_json_output(
-    files: &[&yek::models::ProcessedFile],
-    context: &yek::pipeline::ProcessingContext,
-) -> Result<String> {
-    let json_objects: Vec<_> = files
-        .iter()
-        .map(|f| {
-            let content = f.get_formatted_content(context.output_config.line_numbers);
-            serde_json::json!({
-                "filename": f.rel_path,
-                "content": content,
-            })
-        })
-        .collect();
-
-    serde_json::to_string_pretty(&json_objects)
-        .map_err(|e| anyhow::anyhow!("Failed to serialize JSON: {}", e))
-}
-
-/// Generate template-based output
-fn generate_template_output(
-    files: &[&yek::models::ProcessedFile],
-    context: &yek::pipeline::ProcessingContext,
-) -> Result<String> {
-    let mut output_parts = Vec::new();
-
-    for file in files {
-        let content = file.get_formatted_content(context.output_config.line_numbers);
-        let formatted = context
-            .output_config
-            .output_template
-            .replace("FILE_PATH", &file.rel_path)
-            .replace("FILE_CONTENT", content)
-            // Handle both literal "\n" and escaped "\\n"
-            .replace("\\\\\n", "\n") // First handle escaped newline
-            .replace("\\\\n", "\n"); // Then handle escaped \n sequence
-
-        output_parts.push(formatted);
-    }
-
-    Ok(output_parts.join("\n"))
-}
-
-/// Handle streaming output
-fn handle_streaming_output(output: &str, config: &YekConfig) -> Result<()> {
-    if let Some(output_name) = &config.output_name {
-        std::fs::write(output_name, output.as_bytes())?;
-        println!("{}", output_name);
-    } else {
-        println!("{}", output);
-    }
     Ok(())
-}
-
-/// Handle file output with checksum
-fn handle_file_output(
-    output: &str,
-    _files: &[yek::models::ProcessedFile],
-    config: &YekConfig,
-) -> Result<()> {
-    let checksum = YekConfig::get_checksum(&config.input_paths);
-
-    let final_path = if let Some(output_name) = &config.output_name {
-        output_name.clone()
-    } else {
-        let extension = if config.json { "json" } else { "txt" };
-        let output_dir = config.output_dir.as_ref().ok_or_else(|| {
-            anyhow::anyhow!("Output directory is required when not in streaming mode.")
-        })?;
-
-        Path::new(output_dir)
-            .join(format!("yek-output-{}.{}", checksum, extension))
-            .to_string_lossy()
-            .to_string()
-    };
-
-    std::fs::write(&final_path, output.as_bytes())?;
-    println!("{}", final_path);
-
-    Ok(())
-}
-
-/// Temporary bridge to maintain backward compatibility
-/// This function delegates to the new architecture
-pub fn serialize_repo_new(
-    config: &YekConfig,
-) -> Result<(String, Vec<yek::parallel::ProcessedFile>)> {
-    // Convert old config to new config structures
-    let (input_config, output_config, processing_config) = convert_config(config)?;
-
-    // Create repository info
-    let repository_factory = get_repository_factory();
-    let repository_info = repository_factory
-        .create_repository_info(Path::new(&config.input_paths[0]), &input_config)?;
-
-    // Create processing context
-    let file_system = Arc::new(RealFileSystem);
-    let _git_operations = if repository_info.is_git_repo {
-        match yek::repository::RealGitOperations::new(&repository_info.root_path) {
-            Ok(git_ops) => Some(Arc::new(git_ops) as Arc<dyn yek::repository::GitOperations>),
-            Err(_) => None,
-        }
-    } else {
-        None
-    };
-
-    let context = yek::pipeline::ProcessingContext::new(
-        input_config,
-        output_config,
-        processing_config,
-        repository_info,
-        file_system,
-    );
-
-    // Process using the new pipeline
-    let pipeline = ProcessingPipeline::new(context.clone());
-    let files = pipeline.process()?;
-
-    // Generate output
-    let output = generate_output(&files, &context)?;
-
-    // Convert back to old ProcessedFile format for compatibility
-    let old_files = files
-        .into_iter()
-        .map(|f| yek::parallel::ProcessedFile {
-            priority: f.priority,
-            file_index: f.file_index,
-            rel_path: f.rel_path,
-            content: f.content,
-        })
-        .collect();
-
-    Ok((output, old_files))
 }